--- conflicted
+++ resolved
@@ -1,14 +1,9 @@
-.idea/
 .vs/
 .vscode/
 bin/
 obj/
 launchSettings.json
-<<<<<<< HEAD
-*.user
-=======
 
 ### JetBrains Rider
 .idea
-*.sln.DotSettings.user
->>>>>>> 8a6d0727
+*.sln.DotSettings.user