--- conflicted
+++ resolved
@@ -20,8 +20,6 @@
         if (status.StatusCode is StatusCode.BadSession or StatusCode.SessionBusy)
         {
             _sessionPool?.InvalidateSession(Id);
-<<<<<<< HEAD
-=======
         }
     }
 
@@ -38,7 +36,6 @@
             {
                 _sessionPool?.InvalidateSession(Id);
             }
->>>>>>> 5f82083f
         }
     }
 
@@ -56,13 +53,8 @@
             {
                 Logger.LogTrace($"Closing detached session on dispose: {Id}");
 
-<<<<<<< HEAD
-                var client = new TableClient(Driver, new NoPool<Session>());
-                _ = client.DeleteSession(Id, new DeleteSessionSettings
-=======
                 var client = new TableClient(Driver, new NoPool());
                 var task = client.DeleteSession(Id, new DeleteSessionSettings
->>>>>>> 5f82083f
                 {
                     TransportTimeout = DeleteSessionTimeout
                 });
