﻿using Ydb.Sdk.Client;
using Ydb.Sdk.Value;
using Ydb.Table;
using Ydb.Table.V1;

namespace Ydb.Sdk.Services.Table;

public class ExecuteDataQuerySettings : OperationRequestSettings
{
    public bool KeepInQueryCache { get; set; } = true;
    public bool AllowTruncated { get; set; }
}

public class ExecuteDataQueryResponse : ResponseWithResultBase<ExecuteDataQueryResponse.ResultData>
{
    internal ExecuteDataQueryResponse(
        Status status,
        TransactionState txState,
        Transaction? tx = null,
        ResultData? result = null)
        : base(status, result)
    {
        Tx = tx;
        TxState = txState;
    }

    public TransactionState TxState { get; }

    public Transaction? Tx { get; }

    public class ResultData
    {
        internal ResultData(IReadOnlyList<Value.ResultSet> resultSets)
        {
            ResultSets = resultSets;
        }

        public IReadOnlyList<Value.ResultSet> ResultSets { get; }

        internal static ResultData FromProto(ExecuteQueryResult resultProto)
        {
            var resultSets = resultProto.ResultSets
                .Select(Value.ResultSet.FromProto)
                .ToList();

            return new ResultData(
                resultSets: resultSets
            );
        }
    }
}

public partial class Session
{
    public async Task<ExecuteDataQueryResponse> ExecuteDataQuery(
        string query,
        TxControl txControl,
        IReadOnlyDictionary<string, YdbValue> parameters,
        ExecuteDataQuerySettings? settings = null)
    {
        CheckSession();
        settings ??= new ExecuteDataQuerySettings();

        var request = new ExecuteDataQueryRequest
        {
            OperationParams = MakeOperationParams(settings),
            SessionId = Id,
<<<<<<< HEAD
            TxControl = txControl.ToProto(),
            Query = new Ydb.Table.Query
=======
            TxControl = txControl.ToProto(_logger),
            Query = new Query
>>>>>>> ae6e18ff
            {
                YqlText = query
            },
            QueryCachePolicy = new QueryCachePolicy
            {
                KeepInCache = settings.KeepInQueryCache
            }
        };

        request.Parameters.Add(parameters.ToDictionary(p => p.Key, p => p.Value.GetProto()));

        try
        {
            var response = await UnaryCall(
                method: TableService.ExecuteDataQueryMethod,
                request: request,
                settings: settings);

            var status = UnpackOperation(response.Data.Operation, out ExecuteQueryResult? resultProto);
            OnResponseStatus(status);

            var txState = TransactionState.Unknown;
            Transaction? tx = null;
            if (resultProto != null && resultProto.TxMeta != null)
            {
                txState = resultProto.TxMeta.Id.Length > 0
                    ? TransactionState.Active
                    : TransactionState.Void;

                tx = Transaction.FromProto(resultProto.TxMeta, _logger);
            }

            ExecuteDataQueryResponse.ResultData? result = null;
            if (status.IsSuccess && resultProto != null)
            {
                result = ExecuteDataQueryResponse.ResultData.FromProto(resultProto);
                if (!settings.AllowTruncated && result.ResultSets.Any(set => set.Truncated))
                {
                    throw new TruncateException();
                }
            }

            return new ExecuteDataQueryResponse(status, txState, tx, result);
        }
        catch (Driver.TransportException e)
        {
            return new ExecuteDataQueryResponse(e.Status, TransactionState.Unknown);
        }
    }

    public async Task<ExecuteDataQueryResponse> ExecuteDataQuery(
        string query,
        TxControl txControl,
        ExecuteDataQuerySettings? settings = null)
    {
        return await ExecuteDataQuery(query, txControl, new Dictionary<string, YdbValue>(), settings);
    }
}

public class TruncateException : Exception
{
}<|MERGE_RESOLUTION|>--- conflicted
+++ resolved
@@ -65,13 +65,8 @@
         {
             OperationParams = MakeOperationParams(settings),
             SessionId = Id,
-<<<<<<< HEAD
             TxControl = txControl.ToProto(),
             Query = new Ydb.Table.Query
-=======
-            TxControl = txControl.ToProto(_logger),
-            Query = new Query
->>>>>>> ae6e18ff
             {
                 YqlText = query
             },
